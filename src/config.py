from .object import MWDBObject


<<<<<<< HEAD
class MalwarecageConfig(MalwarecageObject):
    URL_TYPE = "config"
    URL_PATTERN = "config/{id}"
=======
class MWDBConfig(MWDBObject):
    URL_TYPE = "config"
>>>>>>> ee7defc2
    TYPE = "static_config"

    @property
    def family(self):
        """
        Configuration family
        """
        if "family" not in self.data:
            self._load()
        return self.data["family"]

    @property
    def type(self):
        """
        Configuration type ('static' or 'dynamic')
        """
        if "config_type" not in self.data:
            self._load()
        return self.data["config_type"]

    @property
    def config_dict(self):
        """
        raw dict object with configuration
        (in-blob keys are not mapped to :class:`MWDBBlob` objects)
        """
        if "cfg" not in self.data:
            self._load()
        return self.data["cfg"]

    def _map_blobs(self, config):
        from .blob import MWDBBlob
        return {
            key: (
                MWDBBlob(self.api, {"id": value["in-blob"]})
                if isinstance(value, dict) and "in-blob" in value
                else value
            ) for key, value in config.items()
        }

    @property
    def config(self):
        """
        dict object with configuration
        """
        return self._map_blobs(self.config_dict)

    @property
    def content(self):
        """
        Returns raw dict object as JSON bytes

        :rtype: bytes
        """
        import json
        content = json.dumps(self.config_dict, indent=4)
        # Py2/Py3 compatibility
        if not isinstance(content, bytes):
            content = content.encode("utf-8")
        return content

    @property
    def cfg(self):
        """
        dict object with configuration

        .. seealso:: :py:attr:`config_dict`
        """
        return self.config


# Backwards compatibility
MalwarecageConfig = MWDBConfig<|MERGE_RESOLUTION|>--- conflicted
+++ resolved
@@ -1,14 +1,8 @@
 from .object import MWDBObject
 
 
-<<<<<<< HEAD
-class MalwarecageConfig(MalwarecageObject):
-    URL_TYPE = "config"
-    URL_PATTERN = "config/{id}"
-=======
 class MWDBConfig(MWDBObject):
     URL_TYPE = "config"
->>>>>>> ee7defc2
     TYPE = "static_config"
 
     @property
