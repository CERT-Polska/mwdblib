--- conflicted
+++ resolved
@@ -1,14 +1,8 @@
 from .object import MWDBObject
 
 
-<<<<<<< HEAD
-class MalwarecageFile(MalwarecageObject):
-    URL_TYPE = "file"
-    URL_PATTERN = "file/{id}"
-=======
 class MWDBFile(MWDBObject):
     URL_TYPE = "file"
->>>>>>> ee7defc2
     TYPE = "file"
 
     def __init__(self, *args, **kwargs):
