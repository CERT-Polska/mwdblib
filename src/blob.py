--- conflicted
+++ resolved
@@ -1,14 +1,8 @@
 from .object import MWDBObject
 
 
-<<<<<<< HEAD
-class MalwarecageBlob(MalwarecageObject):
-    URL_TYPE = "blob"
-    URL_PATTERN = "blob/{id}"
-=======
 class MWDBBlob(MWDBObject):
     URL_TYPE = "blob"
->>>>>>> ee7defc2
     TYPE = "text_blob"
 
     @property
